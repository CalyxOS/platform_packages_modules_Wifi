<?xml version="1.0" encoding="utf-8"?>
<!-- Copyright (C) 2019 The Android Open Source Project
     Licensed under the Apache License, Version 2.0 (the "License");
     you may not use this file except in compliance with the License.
     You may obtain a copy of the License at
          http://www.apache.org/licenses/LICENSE-2.0
     Unless required by applicable law or agreed to in writing, software
     distributed under the License is distributed on an "AS IS" BASIS,
     WITHOUT WARRANTIES OR CONDITIONS OF ANY KIND, either express or implied.
     See the License for the specific language governing permissions and
     limitations under the License.
-->

<!-- These values can be used to control wifi stack behavior/features on individual devices.
     These can be overridden by OEM's by using an RRO overlay app.
     See device/google/coral/rro_overlays/WifiOverlay/ for a sample overlay app. -->
<resources xmlns:xliff="urn:oasis:names:tc:xliff:document:1.2">
    <overlayable name="WifiCustomization">
        <!-- START VENDOR CUSTOMIZATION -->
        <policy type="odm|product|system|vendor">

          <!-- Params from config.xml that can be overlayed -->
          <item type="bool" name="config_wifi24ghzSupport" />
          <item type="bool" name="config_wifi5ghzSupport" />
          <item type="bool" name="config_wifi6ghzSupport" />
          <item type="bool" name="config_wifi60ghzSupport" />
          <item type="bool" name="config_wifi11axSupportOverride" />
          <item type="bool" name="config_wifi11beSupportOverride" />
          <item type="bool" name="config_wifiFrameworkMaxNumSpatialStreamDeviceOverrideEnable" />
          <item type="integer" name="config_wifiFrameworkMaxNumSpatialStreamDeviceOverrideValue" />
          <item type="bool" name="config_wifi_fast_bss_transition_enabled" />
          <item type="string" name="config_wifi_p2p_device_type" />
          <item type="bool" name="config_wifi_background_scan_support" />
          <item type="bool" name="config_wifi_revert_country_code_on_cellular_loss" />
          <item type="integer" name="config_wifi_logger_ring_buffer_default_size_limit_kb" />
          <item type="integer" name="config_wifi_logger_ring_buffer_verbose_size_limit_kb" />
          <item type="array" name="config_wifi_fatal_firmware_alert_error_code_list" />
          <item type="bool" name="config_wifi_turn_off_during_emergency_call" />
          <item type="integer" name="config_wifiFrameworkThroughputBonusNumerator" />
          <item type="integer" name="config_wifiFrameworkThroughputBonusDenominator" />
          <item type="integer" name="config_wifiFrameworkThroughputBonusNumeratorAfter800Mbps" />
          <item type="integer" name="config_wifiFrameworkThroughputBonusDenominatorAfter800Mbps" />
          <item type="bool" name="config_wifiEnable6GhzBeaconRssiBoost" />
          <item type="integer" name="config_wifiFrameworkThroughputBonusLimit" />
          <item type="integer" name="config_wifiFrameworkSavedNetworkBonus" />
          <item type="integer" name="config_wifiFrameworkUnmeteredNetworkBonus" />
          <item type="integer" name="config_wifiFrameworkCurrentNetworkBonusMin" />
          <item type="integer" name="config_wifiFrameworkCurrentNetworkBonusPercent" />
          <item type="integer" name="config_wifiFrameworkSecureNetworkBonus" />
          <item type="integer" name="config_wifiBand6GhzBonus" />
          <item type="integer" name="config_wifiScoringBucketStepSize" />
          <item type="integer" name="config_wifiFrameworkLastSelectionMinutes" />
          <item type="integer" name="config_wifiFrameworkMinPacketPerSecondActiveTraffic" />
          <item type="integer" name="config_wifiFrameworkMinPacketPerSecondHighTraffic" />
          <item type="integer" name="config_wifi_framework_wifi_score_bad_rssi_threshold_5GHz" />
          <item type="integer" name="config_wifi_framework_wifi_score_entry_rssi_threshold_5GHz" />
          <item type="integer" name="config_wifi_framework_wifi_score_low_rssi_threshold_5GHz" />
          <item type="integer" name="config_wifi_framework_wifi_score_good_rssi_threshold_5GHz" />
          <item type="integer" name="config_wifi_framework_wifi_score_bad_rssi_threshold_24GHz" />
          <item type="integer" name="config_wifi_framework_wifi_score_entry_rssi_threshold_24GHz" />
          <item type="integer" name="config_wifi_framework_wifi_score_low_rssi_threshold_24GHz" />
          <item type="integer" name="config_wifi_framework_wifi_score_good_rssi_threshold_24GHz" />
          <item type="integer" name="config_wifiFrameworkScoreBadRssiThreshold6ghz" />
          <item type="integer" name="config_wifiFrameworkScoreEntryRssiThreshold6ghz" />
          <item type="integer" name="config_wifiFrameworkScoreLowRssiThreshold6ghz" />
          <item type="integer" name="config_wifiFrameworkScoreGoodRssiThreshold6ghz" />
          <item type="integer" name="config_wifiFrameworkSoftApShutDownTimeoutMilliseconds" />
          <item type="integer" name="config_wifiFrameworkSoftApShutDownIdleInstanceInBridgedModeTimeoutMillisecond" />
          <item type="bool" name="config_wifiFrameworkSoftApDisableBridgedModeShutdownIdleInstanceWhenCharging" />
          <item type="bool" name="config_wifiSoftApDynamicCountryCodeUpdateSupported" />
          <item type="bool" name="config_wifiSoftapResetChannelConfig" />
          <item type="bool" name="config_wifiSoftapResetHiddenConfig" />
          <item type="bool" name="config_wifiSoftapResetUserControlConfig" />
          <item type="bool" name="config_wifiSoftapResetAutoShutdownTimerConfig" />
          <item type="bool" name="config_wifiSoftapResetMaxClientSettingConfig" />
          <item type="bool" name="config_wifiSoftapAutoUpgradeToBridgedConfigWhenSupported" />
          <item type="string"  name="config_wifiSoftap2gChannelList" />
          <item type="string"  name="config_wifiSoftap5gChannelList" />
          <item type="string"  name="config_wifiSoftap6gChannelList" />
          <item type="string"  name="config_wifiSoftap60gChannelList" />
          <item type="integer" name="config_wifi_framework_associated_partial_scan_max_num_active_channels" />
          <item type="integer" name="config_wifi_framework_recovery_timeout_delay" />
          <item type="bool" name="config_wifi_framework_enable_associated_network_selection" />
          <item type="integer" name="config_wifiSufficientDurationAfterUserSelectionMilliseconds" />
          <item type="integer" name="config_wifiLowConnectedScoreThresholdToTriggerScanForMbb" />
          <item type="integer" name="config_wifiLowConnectedScoreScanPeriodSeconds" />
          <item type="bool" name="config_wifiEnable6ghzPscScanning" />
          <item type="bool" name="config_wifiEnablePartialInitialScan" />
          <item type="integer" name="config_wifiInitialPartialScanChannelMaxCount" />
          <item type="integer" name="config_wifiInitialPartialScanChannelCacheAgeMins" />
          <item type="bool" name="config_wifi_framework_use_single_radio_chain_scan_results_network_selection" />
          <item type="bool" name="config_wifiAllowLinkingUnknownDefaultGatewayConfigurations" />
          <item type="bool" name="config_wifiEnableLinkedNetworkRoaming" />
          <item type="bool" name="config_wifi_only_link_same_credential_configurations" />
          <item type="bool" name="config_wifi_framework_enable_sar_tx_power_limit" />
          <item type="bool" name="config_wifi_framework_enable_soft_ap_sar_tx_power_limit" />
          <item type="bool" name="config_wifiSoftapPassphraseAsciiEncodableCheck" />
          <item type="bool" name="config_wifiSofapClientForceDisconnectSupported" />
          <item type="bool" name="config_wifi_softap_acs_supported" />
          <item type="bool" name="config_wifi_softap_sae_supported" />
          <item type="bool" name="config_wifiSoftapMacAddressCustomizationSupported" />
          <item type="bool" name="config_wifi_softap_ieee80211ac_supported" />
          <item type="bool" name="config_wifiSoftapIeee80211axSupported" />
          <item type="bool" name="config_wifiSoftapIeee80211beSupported" />
          <item type="bool" name="config_wifiSoftap24ghzSupported" />
          <item type="bool" name="config_wifiSoftap5ghzSupported" />
          <item type="bool" name="config_wifiSoftap6ghzSupported" />
          <item type="bool" name="config_wifiSoftap60ghzSupported" />
          <item type="bool" name="config_wifiSoftapAutoAppendLowerBandsToBandConfigurationEnabled" />
          <item type="bool" name="config_wifiSoftapHeSuBeamformerSupported" />
          <item type="bool" name="config_wifiSoftapHeSuBeamformeeSupported" />
          <item type="bool" name="config_wifiSoftapHeMuBeamformerSupported" />
          <item type="bool" name="config_wifiSoftapHeTwtSupported" />
          <item type="bool" name="config_wifiLocalOnlyHotspot6ghz" />
          <item type="bool" name="config_wifi_local_only_hotspot_5ghz" />
          <item type="bool" name="config_wifiSaveFactoryMacToWifiConfigStore" />
          <item type="bool" name="config_wifi_connected_mac_randomization_supported" />
          <item type="bool" name="config_wifiAllowNonPersistentMacRandomizationOnOpenSsids" />
          <item type="bool" name="config_wifi_p2p_mac_randomization_supported" />
          <item type="bool" name="config_wifi_ap_mac_randomization_supported" />
          <item type="bool" name="config_wifiBridgedSoftApSupported" />
          <item type="bool" name="config_wifiStaWithBridgedSoftApConcurrencySupported" />
          <item type="array" name="config_wifiForceDisableMacRandomizationSsidList" />
          <item type="array" name="config_wifi_non_persistent_randomization_ssid_allowlist" />
          <item type="array" name="config_wifi_non_persistent_randomization_ssid_blocklist" />
          <item type="integer" name="config_wifiRecentFailureReasonExpirationMinutes" />
          <item type="integer" name="config_wifiAllNonCarrierMergedWifiMinDisableDurationMinutes" />
          <item type="integer" name="config_wifiAllNonCarrierMergedWifiMaxDisableDurationMinutes" />
          <item type="bool" name="config_wifi_link_probing_supported" />
          <item type="string" name="config_wifi_tcp_buffers" />
          <item type="string" name="wifi_tether_configure_ssid_default" />
          <item type="string" name="wifi_localhotspot_configure_ssid_default" />
          <item type="bool" name="config_wifi_diagnostics_bugreport_enabled" />
          <item type="bool" name="config_wifi_watchdog_enabled" />
          <item type="array" name="config_wifiForegroundScanThrottleExceptionList" />
          <item type="array" name="config_wifiBackgroundScanThrottleExceptionList" />
          <item type="array" name="config_wifiRssiLevelThresholds" />
          <item type="array" name="config_wifiDisconnectedScanIntervalScheduleSec" />
          <item type="array" name="config_wifiConnectedScanIntervalScheduleSec" />
          <item type="array" name="config_wifiSingleSavedNetworkConnectedScanIntervalScheduleSec" />
          <item type="array" name="config_wifiDisconnectedScanType" />
          <item type="array" name="config_wifiConnectedScanType" />
          <item type="array" name="config_wifiSingleSavedNetworkConnectedScanType" />
          <item type="integer" name="config_wifiPnoScanLowRssiNetworkRetryStartDelaySec" />
          <item type="integer" name="config_wifiPnoScanLowRssiNetworkRetryMaxDelaySec" />
          <item type="integer" name="config_wifiConnectedHighRssiScanMinimumWindowSizeSec" />
          <item type="integer" name="config_wifiDisableReasonAssociationRejectionThreshold" />
          <item type="integer" name="config_wifiDisableReasonAuthenticationFailureThreshold" />
          <item type="integer" name="config_wifiDisableReasonDhcpFailureThreshold" />
          <item type="integer" name="config_wifiDisableReasonNetworkNotFoundThreshold" />
          <item type="integer" name="config_wifiDisableReasonNoInternetTemporaryThreshold" />
          <item type="integer" name="config_wifiBssidBlocklistMonitorApUnableToHandleNewStaThreshold" />
          <item type="integer" name="config_wifiBssidBlocklistMonitorNetworkValidationFailureThreshold" />
          <item type="integer" name="config_wifiBssidBlocklistMonitorWrongPasswordThreshold" />
          <item type="integer" name="config_wifiBssidBlocklistMonitorEapFailureThreshold" />
          <item type="integer" name="config_wifiBssidBlocklistMonitorAssociationRejectionThreshold" />
          <item type="integer" name="config_wifiBssidBlocklistMonitorAssociationTimeoutThreshold" />
          <item type="integer" name="config_wifiBssidBlocklistMonitorAuthenticationFailureThreshold" />
          <item type="integer" name="config_wifiBssidBlocklistMonitorDhcpFailureThreshold" />
          <item type="integer" name="config_wifiBssidBlocklistMonitorAbnormalDisconnectThreshold" />
          <item type="integer" name="config_wifiBssidBlocklistMonitorNonlocalDisconnectConnectingThreshold" />
          <item type="integer" name="config_wifiBssidBlocklistMonitorBaseBlockDurationMs" />
          <item type="integer" name="config_wifiBssidBlocklistMonitorConnectedScoreBaseBlockDurationMs" />
          <item type="integer" name="config_wifiBssidBlocklistMonitorFailureStreakCap" />
          <item type="integer" name="config_wifiBssidBlocklistAbnormalDisconnectTimeWindowMs" />
          <item type="integer" name="config_wifiBssidBlocklistMonitorNoResponseThreshold" />
          <item type="integer" name="config_wifiBssidBlocklistMonitorValidationFailureBaseBlockDurationMs" />
          <item type="integer" name="config_wifiDisableReasonNoInternetTemporaryDurationMs" />
          <item type="bool" name="config_wifiScanHiddenNetworksScanOnlyMode" />
          <item type="integer" name="config_wifiHardwareSoftapMaxClientCount" />
          <item type="bool" name="config_wifiIsUnusableEventMetricsEnabled" />
          <item type="integer" name="config_wifiDataStallMinTxBad" />
          <item type="integer" name="config_wifiDataStallMinTxSuccessWithoutRx" />
          <item type="bool" name="config_wifiLinkSpeedMetricsEnabled" />
          <item type="bool" name="config_wifiPnoFrequencyCullingEnabled" />
          <item type="bool" name="config_wifiPnoRecencySortingEnabled" />
          <item type="integer" name="config_wifiMaxPnoSsidCount" />
          <item type="integer" name="config_wifiPnoWatchdogIntervalMs" />
          <item type="bool" name="config_wifiSuspendOptimizationsEnabled" />
          <item type="bool" name="config_wifiHighMovementNetworkSelectionOptimizationEnabled" />
          <item type="bool" name="config_wifiScanOnCellularDataLossEnabled" />
          <item type="integer" name="config_wifiHighMovementNetworkSelectionOptimizationScanDelayMs" />
          <item type="integer" name="config_wifiHighMovementNetworkSelectionOptimizationRssiDelta" />
          <item type="integer" name="config_wifiEstimateRssiErrorMarginDb" />
          <item type="integer" name="config_wifiRttBackgroundExecGapMs" />
          <item type="integer" name="config_wifiPollRssiIntervalMilliseconds" />
          <item type="bool" name="config_wifiChannelUtilizationOverrideEnabled" />
          <item type="integer" name="config_wifiChannelUtilizationOverride2g" />
          <item type="integer" name="config_wifiChannelUtilizationOverride5g" />
          <item type="integer" name="config_wifiChannelUtilizationOverride6g" />
          <item type="bool" name="config_wifiSaeUpgradeEnabled" />
          <item type="bool" name="config_wifiSaeUpgradeOffloadEnabled" />
          <item type="bool" name="config_wifiOweUpgradeEnabled" />
          <item type="integer" name="config_wifiMaxNativeFailureSelfRecoveryPerHour" />
          <item type="bool" name="config_wifiIgnoreOpenSavedNetworkWhenSecureSuggestionAvailable" />
          <item type="bool" name="config_wifiSoftapAcsIncludeDfs" />
          <item type="integer" name="config_wifiMovingPnoScanIntervalMillis" />
          <item type="integer" name="config_wifiStationaryPnoScanIntervalMillis" />
          <item type="integer" name="config_wifiDelayDisconnectOnImsLostMs" />
          <item type="bool" name="config_wifiMinConfirmationDurationSendNetworkScoreEnabled" />
          <item type="bool" name="config_wifiMultiStaNetworkSwitchingMakeBeforeBreakEnabled" />
          <item type="bool" name="config_wifiMultiStaLocalOnlyConcurrencyEnabled" />
          <item type="bool" name="config_wifiMultiStaRestrictedConcurrencyEnabled" />
          <item type="bool" name="config_wifiMultiStaMultiInternetConcurrencyEnabled" />
          <item type="bool" name="config_wifiDefaultCoexAlgorithmEnabled"/>
          <item type="bool" name="config_wifiCoexForGpsL1"/>
          <item type="integer" name="config_wifiCoexGpsL1ThresholdKhz"/>
          <item type="string" name="config_wifiCoexTableFilepath"/>
          <item type="integer" name="config_wifiDisableReasonAuthenticationFailureCarrierSpecificThreshold" />
          <item type="array" name="config_wifiDisableReasonAuthenticationFailureCarrierSpecificThreshold_carrier_overrides" />
          <item type="integer" name="config_wifiDisableReasonAuthenticationFailureCarrierSpecificDurationMs" />
          <item type="array" name="config_wifiDisableReasonAuthenticationFailureCarrierSpecificDurationMs_carrier_overrides" />
          <item type="bool" name="config_wifiAllowMultipleNetworksOnSameAwareNdi"/>
          <item type="integer" name="config_wifiAwareInstantCommunicationModeDurationMillis" />
          <item type="bool" name="config_wifiSupportChannelOnDataPath"/>
          <item type="integer" name="config_wifiTrafficPollerTxPacketThreshold"/>
          <item type="integer" name="config_wifiTrafficPollerRxPacketThreshold"/>
          <item type="integer" name="config_wifiLinkBandwidthUpdateThresholdPercent" />
          <item type="bool" name="config_wifiFlushAnqpCacheOnWifiToggleOffEvent" />
          <item type="bool" name="config_wifiEnableApfOnNonPrimarySta" />
          <item type="bool" name="config_wifiUseHalApiToDisableFwRoaming" />
          <item type="bool" name="config_wifiSaeH2eSupported" />
          <item type="bool" name="config_wifiLinkLayerAllRadiosStatsAggregationEnabled" />
          <item type="string" name="config_wifiP2pDeviceNamePrefix"/>
          <item type="integer" name="config_wifiP2pDeviceNamePostfixNumDigits" />
          <item type="integer" name="config_wifiMaxNumWifiConfigurations" />
          <item type="bool" name="config_wifiAllowInsecureEnterpriseConfigurationsForSettingsAndSUW" />
          <item type="integer" name="config_wifiConnectivityLocalLogMaxLinesLowRam" />
          <item type="integer" name="config_wifiConnectivityLocalLogMaxLinesHighRam" />
          <item type="integer" name="config_wifiClientModeImplNumLogRecs" />
          <item type="bool" name="config_wifiDriverSupportedNl80211RegChangedEvent" />
          <item type="integer" name="config_wifiVerboseLoggingAlwaysOnLevel" />
          <item type="string" name="config_wifiCertInstallationHelpLink" />
          <item type="integer" name="config_wifiConfigurationRestoreNetworksBatchNum" />
          <item type="array" name="config_oemPrivilegedWifiAdminPackages" />
          <item type="bool" name="config_wifiSoftapOweSupported" />
          <item type="bool" name="config_wifiSoftapOweTransitionSupported" />
          <item type="integer" name="config_wifiDialogGravity" />
          <item type="bool" name="config_showConfirmationDialogForThirdPartyAppsEnablingWifi" />
          <item type="integer" name="config_p2pInvitationReceivedDialogTimeoutMs"/>
          <item type="bool" name="config_p2pInvitationReceivedDialogNotificationSound"/>
          <item type="bool" name="config_wifiForcedSoftApRestartWhenCountryCodeChanged" />
          <item type="bool" name="config_wifiDppAkmSupported" />
          <item type="array" name="config_wifiInterfacePriorityTreatAsForegroundList"/>
          <item type="bool" name="config_wifiUserApprovalRequiredForD2dInterfacePriority" />
          <item type="array" name="config_wifiExcludedFromUserApprovalForD2dInterfacePriority" />
          <item type="bool" name="config_wifiUserApprovalNotRequireForDisconnectedP2p" />
          <item type="bool" name="config_wifiNetworkCentricQosPolicyFeatureEnabled" />
          <item type="string" name="config_wifiDriverWorldModeCountryCode" />
          <item type="bool" name="config_wifiPasspointUseApWanLinkStatusAnqpElement" />
          <item type="array" name="config_wifiPasspointUseApWanLinkStatusAnqpElementFqdnAllowlist" />
          <item type="bool" name="config_wifiAwareNdpSecurityUpdateOnSameNdi" />
          <item type="array" name="config_wifiBackgroundRttThrottleExceptionList" />
          <item type="array" name="config_wifiCharsetsForSsidTranslation" />
          <!-- Params from config.xml that can be overlayed -->

          <!-- Params from strings.xml that can be overlayed -->
          <item type="string" name="wifi_available_title" />
          <item type="string" name="wifi_available_title_connecting" />
          <item type="string" name="wifi_available_title_connected" />
          <item type="string" name="wifi_available_title_failed_to_connect" />
          <item type="string" name="wifi_available_content_failed_to_connect" />
          <item type="string" name="wifi_available_action_connect" />
          <item type="string" name="wifi_available_action_all_networks" />
          <item type="string" name="wifi_suggestion_title" />
          <item type="string" name="wifi_suggestion_content" />
          <item type="string" name="wifi_suggestion_action_allow_app" />
          <item type="string" name="wifi_suggestion_action_disallow_app" />
          <item type="string" name="wifi_suggestion_imsi_privacy_title" />
          <item type="string" name="wifi_suggestion_imsi_privacy_content" />
          <item type="string" name="wifi_suggestion_action_allow_imsi_privacy_exemption_carrier" />
          <item type="string" name="wifi_suggestion_action_disallow_imsi_privacy_exemption_carrier" />
          <item type="string" name="wifi_suggestion_imsi_privacy_exemption_confirmation_title" />
          <item type="string" name="wifi_suggestion_imsi_privacy_exemption_confirmation_content" />
          <item type="string" name="wifi_suggestion_action_allow_imsi_privacy_exemption_confirmation" />
          <item type="string" name="wifi_suggestion_action_disallow_imsi_privacy_exemption_confirmation" />
          <item type="string" name="wifi_wakeup_onboarding_title" />
          <item type="string" name="wifi_wakeup_onboarding_subtext" />
          <item type="string" name="wifi_wakeup_onboarding_action_disable" />
          <item type="string" name="wifi_wakeup_enabled_title" />
          <item type="string" name="wifi_wakeup_enabled_content" />
          <item type="string" name="wifi_watchdog_network_disabled" />
          <item type="string" name="wifi_watchdog_network_disabled_detailed" />
          <item type="string" name="wifi_connect_alert_title" />
          <item type="string" name="wifi_connect_alert_message" />
          <item type="string" name="wifi_connect_default_application" />
          <item type="string" name="accept" />
          <item type="string" name="decline" />
          <item type="string" name="ok" />
          <item type="string" name="wifi_p2p_invitation_sent_title" />
          <item type="string" name="wifi_p2p_invitation_to_connect_title" />
          <item type="string" name="wifi_p2p_from_message" />
          <item type="string" name="wifi_p2p_to_message" />
          <item type="string" name="wifi_p2p_enter_pin_message" />
          <item type="string" name="wifi_p2p_show_pin_message" />
          <item type="string" name="wifi_p2p_frequency_conflict_message" />
          <item type="string" name="dlg_ok" />
          <item type="string" name="wifi_cannot_connect_with_randomized_mac_title" />
          <item type="string" name="wifi_cannot_connect_with_randomized_mac_message" />
          <item type="string" name="wifi_disable_mac_randomization_dialog_title" />
          <item type="string" name="wifi_disable_mac_randomization_dialog_message" />
          <item type="string" name="wifi_disable_mac_randomization_dialog_confirm_text" />
          <item type="string" name="wifi_disable_mac_randomization_dialog_success" />
          <item type="string" name="wifi_disable_mac_randomization_dialog_failure" />
          <item type="string" name="wifi_disable_mac_randomization_dialog_network_not_found" />
          <item type="string" name="notification_channel_network_status" />
          <item type="string" name="notification_channel_network_alerts" />
          <item type="string" name="notification_channel_network_available" />
          <item type="string" name="notification_channel_apm_alerts" />
          <item type="string" name="wifi_eap_error_message_code_32756" />
          <item type="string" name="wifi_eap_error_message_code_32760" />
          <item type="string" name="wifi_eap_error_message_code_32761" />
          <item type="string" name="wifi_eap_error_message_code_32762" />
          <item type="string" name="wifi_eap_error_message_code_32763" />
          <item type="string" name="wifi_eap_error_message_code_32764" />
          <item type="string" name="wifi_eap_error_message_code_32765" />
          <item type="string" name="wifi_eap_error_message_code_32766" />
          <item type="string" name="wifi_eap_error_message_code_32767" />
          <item type="string" name="wifi_eap_error_message_code_32768" />
          <item type="string" name="wifi_eap_error_message_code_32769" />
          <item type="string" name="wifi_eap_error_message_code_16384" />
          <item type="string" name="wifi_eap_error_message_code_16385" />
          <item type="string" name="wifi_eap_error_message_unknown_error_code" />
          <item type="array" name="wifi_eap_error_message_code_32756_carrier_overrides" />
          <item type="array" name="wifi_eap_error_message_code_32760_carrier_overrides" />
          <item type="array" name="wifi_eap_error_message_code_32761_carrier_overrides" />
          <item type="array" name="wifi_eap_error_message_code_32762_carrier_overrides" />
          <item type="array" name="wifi_eap_error_message_code_32763_carrier_overrides" />
          <item type="array" name="wifi_eap_error_message_code_32764_carrier_overrides" />
          <item type="array" name="wifi_eap_error_message_code_32765_carrier_overrides" />
          <item type="array" name="wifi_eap_error_message_code_32766_carrier_overrides" />
          <item type="array" name="wifi_eap_error_message_code_32767_carrier_overrides" />
          <item type="array" name="wifi_eap_error_message_code_16384_carrier_overrides" />
          <item type="array" name="wifi_eap_error_message_code_16385_carrier_overrides" />
          <item type="array" name="wifi_eap_error_message_unknown_error_code_carrier_overrides" />
          <item type="string" name="wifi_softap_auto_shutdown_timeout_expired_title" />
          <item type="string" name="wifi_softap_auto_shutdown_timeout_expired_summary" />
          <item type="string" name="wifi_sim_required_title" />
          <item type="string" name="wifi_sim_required_message" />
          <item type="string" name="wifi_enable_request_dialog_title" />
          <item type="string" name="wifi_enable_request_dialog_message" />
          <item type="string" name="wifi_enable_request_dialog_positive_button" />
          <item type="string" name="wifi_enable_request_dialog_negative_button" />
          <item type="string" name="wifi_interface_priority_title" />
          <item type="string" name="wifi_interface_priority_message" />
          <item type="string" name="wifi_interface_priority_message_plural" />
          <item type="string" name="wifi_interface_priority_approve" />
          <item type="string" name="wifi_interface_priority_reject" />
          <item type="string" name="wifi_interface_priority_interface_name_sta" />
          <item type="string" name="wifi_interface_priority_interface_name_ap" />
          <item type="string" name="wifi_interface_priority_interface_name_ap_bridge" />
          <item type="string" name="wifi_interface_priority_interface_name_p2p" />
          <item type="string" name="wifi_interface_priority_interface_name_nan" />
          <item type="string" name="wifi_ca_cert_dialog_title" />
          <item type="string" name="wifi_ca_cert_dialog_continue_text" />
          <item type="string" name="wifi_ca_cert_dialog_abort_text" />
          <item type="string" name="wifi_ca_cert_dialog_message_hint" />
          <item type="string" name="wifi_ca_cert_dialog_message_server_name_text" />
          <item type="string" name="wifi_ca_cert_dialog_message_issuer_name_text" />
          <item type="string" name="wifi_ca_cert_dialog_message_organization_text" />
          <item type="string" name="wifi_ca_cert_dialog_message_contact_text" />
          <item type="string" name="wifi_ca_cert_dialog_message_signature_name_text" />
          <item type="string" name="wifi_ca_cert_notification_title" />
          <item type="string" name="wifi_ca_cert_notification_message" />
          <item type="string" name="wifi_ca_cert_failed_to_install_ca_cert" />
          <item type="string" name="wifi_ca_cert_dialog_preT_title" />
          <item type="string" name="wifi_ca_cert_dialog_preT_continue_text" />
          <item type="string" name="wifi_ca_cert_dialog_preT_abort_text" />
          <item type="string" name="wifi_ca_cert_dialog_preT_message_hint" />
          <item type="string" name="wifi_ca_cert_dialog_preT_message_link" />
          <item type="string" name="wifi_ca_cert_notification_preT_title" />
          <item type="string" name="wifi_ca_cert_notification_preT_message" />
          <item type="string" name="wifi_ca_cert_notification_preT_continue_text" />
          <item type="string" name="wifi_ca_cert_notification_preT_abort_text" />
          <item type="string" name="wifi_tofu_invalid_cert_chain_title" />
          <item type="string" name="wifi_tofu_invalid_cert_chain_message" />
          <item type="string" name="wifi_tofu_invalid_cert_chain_ok_text" />
<<<<<<< HEAD
          <item type="string" name="wifi_enabled_apm_first_time_title" />
          <item type="string" name="wifi_enabled_apm_first_time_message" />
          <item type="string" name="apm_enabled_first_time_title" />
          <item type="string" name="apm_enabled_first_time_message" />
=======
          <item type="string" name="wifi_network_disabled_by_admin_title" />
          <item type="string" name="wifi_network_disabled_by_admin_message" />
          <item type="string" name="wifi_network_disabled_by_admin_button" />
>>>>>>> 8a6a4654
          <!-- Params from strings.xml that can be overlayed -->

          <!-- Params from styles.xml that can be overlayed -->
          <item type="style" name="wifi_item" />
          <item type="style" name="wifi_item_label" />
          <item type="style" name="wifi_item_content" />
          <item type="style" name="wifi_section" />
          <item type="style" name="wifi_p2p_invitation_received_dialog" />
          <item type="style" name="wifi_p2p_dialog_row_label" />
          <item type="style" name="wifi_p2p_dialog_row_content" />
          <item type="style" name="wifi_p2p_dialog_enter_pin_message" />
          <item type="style" name="wifi_p2p_dialog_pin_input" />
          <!-- Params from styles.xml that can be overlayed -->

          <!-- Params from drawable/ that can be overlayed -->
          <item type="drawable" name="stat_notify_wifi_in_range" />
          <item type="drawable" name="ic_wifi_settings" />
          <!-- Params from drawable/ that can be overlayed -->

          <!-- Params from layout/ that can be overlayed -->
          <item type="layout" name="wifi_p2p_dialog" />
          <item type="layout" name="wifi_p2p_dialog_row" />
          <!-- Params from layout/ that can be overlayed -->

        </policy>
        <!-- END VENDOR CUSTOMIZATION -->
    </overlayable>
</resources><|MERGE_RESOLUTION|>--- conflicted
+++ resolved
@@ -375,16 +375,13 @@
           <item type="string" name="wifi_tofu_invalid_cert_chain_title" />
           <item type="string" name="wifi_tofu_invalid_cert_chain_message" />
           <item type="string" name="wifi_tofu_invalid_cert_chain_ok_text" />
-<<<<<<< HEAD
           <item type="string" name="wifi_enabled_apm_first_time_title" />
           <item type="string" name="wifi_enabled_apm_first_time_message" />
           <item type="string" name="apm_enabled_first_time_title" />
           <item type="string" name="apm_enabled_first_time_message" />
-=======
           <item type="string" name="wifi_network_disabled_by_admin_title" />
           <item type="string" name="wifi_network_disabled_by_admin_message" />
           <item type="string" name="wifi_network_disabled_by_admin_button" />
->>>>>>> 8a6a4654
           <!-- Params from strings.xml that can be overlayed -->
 
           <!-- Params from styles.xml that can be overlayed -->
