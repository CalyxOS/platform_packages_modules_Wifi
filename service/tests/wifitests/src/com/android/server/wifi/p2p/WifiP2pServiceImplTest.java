--- conflicted
+++ resolved
@@ -8053,8 +8053,6 @@
         }
         assertEquals(receiverPermissions, permissionArrayList.get(2));
     }
-<<<<<<< HEAD
-=======
 
     /**
      * Verify that p2p doesn't disable when wifi disabled and D2d is allowed when
@@ -8152,5 +8150,4 @@
         verify(mWifiNative).teardownInterface();
         verify(mWifiMonitor).stopMonitoring(anyString());
     }
->>>>>>> 436d6b9e
 }