/*
 * Copyright (C) 2020 The Android Open Source Project
 *
 * Licensed under the Apache License, Version 2.0 (the "License");
 * you may not use this file except in compliance with the License.
 * You may obtain a copy of the License at
 *
 *      http://www.apache.org/licenses/LICENSE-2.0
 *
 * Unless required by applicable law or agreed to in writing, software
 * distributed under the License is distributed on an "AS IS" BASIS,
 * WITHOUT WARRANTIES OR CONDITIONS OF ANY KIND, either express or implied.
 * See the License for the specific language governing permissions and
 * limitations under the License.
 */

package com.android.server.wifi;

import static com.google.common.truth.Truth.assertThat;

import static junit.framework.Assert.assertEquals;

import static org.junit.Assert.assertFalse;
import static org.junit.Assert.assertNull;
import static org.junit.Assert.assertTrue;
import static org.mockito.Mockito.when;

import android.content.Context;
import android.net.wifi.WifiConfiguration;

import androidx.test.filters.SmallTest;

import com.android.wifi.resources.R;

import org.junit.Before;
import org.junit.Test;
import org.mockito.Mock;
import org.mockito.MockitoAnnotations;

import java.util.List;


/** Unit tests for {@link WifiGlobals} */
@SmallTest
public class WifiGlobalsTest extends WifiBaseTest {

    private WifiGlobals mWifiGlobals;
    private MockResources mResources;

    @Mock private Context mContext;

    private static final int TEST_NETWORK_ID = 54;
    private static final String TEST_SSID = "\"GoogleGuest\"";

    @Before
    public void setUp() {
        MockitoAnnotations.initMocks(this);

        mResources = new MockResources();
        mResources.setInteger(R.integer.config_wifiPollRssiIntervalMilliseconds, 3000);
        mResources.setInteger(R.integer.config_wifiClientModeImplNumLogRecs, 200);
        mResources.setBoolean(R.bool.config_wifiSaveFactoryMacToWifiConfigStore, true);
        mResources.setStringArray(R.array.config_wifiForceDisableMacRandomizationSsidPrefixList,
                new String[] {TEST_SSID});
        mResources.setStringArray(R.array.config_wifiAfcServerUrlsForCountry, new String[] {});
        when(mContext.getResources()).thenReturn(mResources);

        mWifiGlobals = new WifiGlobals(mContext);
    }

    /** Test that the interval for poll RSSI is read from config overlay correctly. */
    @Test
    public void testPollRssiIntervalIsSetCorrectly() throws Exception {
        assertEquals(3000, mWifiGlobals.getPollRssiIntervalMillis());
        mResources.setInteger(R.integer.config_wifiPollRssiIntervalMilliseconds, 9000);
        assertEquals(9000, new WifiGlobals(mContext).getPollRssiIntervalMillis());
    }

    /** Verify that Bluetooth active is set correctly with BT state/connection state changes */
    @Test
    public void verifyBluetoothStateAndConnectionStateChanges() {
        mWifiGlobals.setBluetoothEnabled(true);
        assertThat(mWifiGlobals.isBluetoothConnected()).isFalse();

        mWifiGlobals.setBluetoothConnected(true);
        assertThat(mWifiGlobals.isBluetoothConnected()).isTrue();

        mWifiGlobals.setBluetoothEnabled(false);
        assertThat(mWifiGlobals.isBluetoothConnected()).isFalse();

        mWifiGlobals.setBluetoothEnabled(true);
        assertThat(mWifiGlobals.isBluetoothConnected()).isFalse();

        mWifiGlobals.setBluetoothConnected(true);
        assertThat(mWifiGlobals.isBluetoothConnected()).isTrue();

        mWifiGlobals.setBluetoothConnected(false);
        assertThat(mWifiGlobals.isBluetoothConnected()).isFalse();

        mWifiGlobals.setBluetoothConnected(true);
        assertThat(mWifiGlobals.isBluetoothConnected()).isTrue();
    }

    /** Verify SAE Hash-to-Element overlay. */
    @Test
    public void testSaeH2eSupportOverlay() {
        mResources.setBoolean(R.bool.config_wifiSaeH2eSupported, false);
        mWifiGlobals = new WifiGlobals(mContext);
        assertFalse(mWifiGlobals.isWpa3SaeH2eSupported());

        mResources.setBoolean(R.bool.config_wifiSaeH2eSupported, true);
        mWifiGlobals = new WifiGlobals(mContext);
        assertTrue(mWifiGlobals.isWpa3SaeH2eSupported());
    }

    /** Verify P2P device name customization. */
    @Test
    public void testP2pDeviceNameCustomization() {
        final String customPrefix = "Custom-";
        final int customPostfixDigit = 5;
        mResources.setString(R.string.config_wifiP2pDeviceNamePrefix, customPrefix);
        mResources.setInteger(R.integer.config_wifiP2pDeviceNamePostfixNumDigits,
                customPostfixDigit);
        mWifiGlobals = new WifiGlobals(mContext);
        assertEquals(customPrefix, mWifiGlobals.getWifiP2pDeviceNamePrefix());
        assertEquals(customPostfixDigit, mWifiGlobals.getWifiP2pDeviceNamePostfixNumDigits());
    }

    /** Test that the number of log records is read from config overlay correctly. */
    @Test
    public void testNumLogRecsNormalIsSetCorrectly() throws Exception {
        assertEquals(200, mWifiGlobals.getClientModeImplNumLogRecs());
    }

    @Test
    public void testSaveFactoryMacToConfigStoreEnabled() throws Exception {
        assertEquals(true, mWifiGlobals.isSaveFactoryMacToConfigStoreEnabled());
    }

    /**
     * Verify background scan is supported
     */
    @Test
    public void testBackgroundScanSupported() throws Exception {
        mResources.setBoolean(R.bool.config_wifi_background_scan_support, false);
        mWifiGlobals = new WifiGlobals(mContext);
        assertFalse(mWifiGlobals.isBackgroundScanSupported());

        mResources.setBoolean(R.bool.config_wifi_background_scan_support, true);
        mWifiGlobals = new WifiGlobals(mContext);
        assertTrue(mWifiGlobals.isBackgroundScanSupported());
    }

    @Test
    public void testQuotedStringSsidPrefixParsedCorrectly() throws Exception {
        assertEquals(1, mWifiGlobals.getMacRandomizationUnsupportedSsidPrefixes().size());
        assertTrue(mWifiGlobals.getMacRandomizationUnsupportedSsidPrefixes()
                .contains(TEST_SSID.substring(0, TEST_SSID.length() - 1)));
    }

    @Test
    public void testLoadCarrierSpecificEapFailureConfigMap() throws Exception {
        // Test by default there's no override data
        assertEquals(0, mWifiGlobals.getCarrierSpecificEapFailureConfigMapSize());

        // Test config with too few items don't get added.
        mResources.setStringArray(R.array.config_wifiEapFailureConfig,
                new String[] {"1, 2, 3"});
        mWifiGlobals = new WifiGlobals(mContext);
        assertEquals(0, mWifiGlobals.getCarrierSpecificEapFailureConfigMapSize());

        // Test config that fail to parse to int don't get added.
        mResources.setStringArray(R.array.config_wifiEapFailureConfig,
                new String[] {"1839, bad_config,  1, 1, 1440"});
        mWifiGlobals = new WifiGlobals(mContext);
        assertEquals(0, mWifiGlobals.getCarrierSpecificEapFailureConfigMapSize());

        // Test correct config
        mResources.setStringArray(R.array.config_wifiEapFailureConfig,
                new String[] {"1839, 1031,  1, 1, 1440"});
        mWifiGlobals = new WifiGlobals(mContext);
        assertEquals(1, mWifiGlobals.getCarrierSpecificEapFailureConfigMapSize());
        WifiBlocklistMonitor.CarrierSpecificEapFailureConfig config =
                mWifiGlobals.getCarrierSpecificEapFailureConfig(1839, 1031);
        assertTrue(config.displayNotification);
        assertEquals(1, config.threshold);
        assertEquals(1440 * 60 * 1000, config.durationMs);

        // Getting CarrierSpecificEapFailureConfig for an not added reason should return null.
        assertNull(mWifiGlobals.getCarrierSpecificEapFailureConfig(1839, 999));
    }


    /**
     * Test that isDeprecatedSecurityTypeNetwork returns true due to WEP network
     */
    @Test
    public void testDeprecatedNetworkSecurityTypeWep()
            throws Exception {
        mResources.setBoolean(R.bool.config_wifiWepDeprecated, true);
        mWifiGlobals = new WifiGlobals(mContext);
        assertTrue(mWifiGlobals.isWepDeprecated());

        WifiConfiguration config = new WifiConfiguration();
        config.networkId = TEST_NETWORK_ID;
        config.SSID = TEST_SSID;
        config.setSecurityParams(WifiConfiguration.SECURITY_TYPE_WEP);

        assertTrue(mWifiGlobals.isDeprecatedSecurityTypeNetwork(config));
    }

    /**
     * Test that isDeprecatedSecurityTypeNetwork returns true due to WPA-Personal network
     */
    @Test
    public void testDeprecatedNetworkSecurityTypeWpaPersonal()
            throws Exception {
        mResources.setBoolean(R.bool.config_wifiWpaPersonalDeprecated, true);
        mWifiGlobals = new WifiGlobals(mContext);
        assertTrue(mWifiGlobals.isWpaPersonalDeprecated());

        WifiConfiguration config = new WifiConfiguration();
        config.networkId = TEST_NETWORK_ID;
        config.SSID = TEST_SSID;
        config.setSecurityParams(WifiConfiguration.SECURITY_TYPE_PSK);
        config.allowedProtocols.set(WifiConfiguration.Protocol.WPA);
        config.allowedProtocols.clear(WifiConfiguration.Protocol.RSN);

        assertTrue(mWifiGlobals.isDeprecatedSecurityTypeNetwork(config));
    }

    /**
<<<<<<< HEAD
     * Verify Force Overlay Config Value
     */
    @Test
    public void testForceOverlayConfigValue() throws Exception {
        mResources.setBoolean(R.bool.config_wifi_background_scan_support, true);
        mWifiGlobals = new WifiGlobals(mContext);
        assertFalse(mWifiGlobals.forceOverlayConfigValue(null, null, false));
        assertTrue(mWifiGlobals.isBackgroundScanSupported());
        assertFalse(mWifiGlobals.forceOverlayConfigValue("", "", false));
        assertTrue(mWifiGlobals.isBackgroundScanSupported());
        assertFalse(mWifiGlobals.forceOverlayConfigValue("abc", "", false));
        assertTrue(mWifiGlobals.isBackgroundScanSupported());
        assertFalse(mWifiGlobals.forceOverlayConfigValue(null, null, true));
        assertTrue(mWifiGlobals.isBackgroundScanSupported());
        assertFalse(mWifiGlobals.forceOverlayConfigValue("", "", true));
        assertTrue(mWifiGlobals.isBackgroundScanSupported());
        assertFalse(mWifiGlobals.forceOverlayConfigValue("abc", "", true));
        assertTrue(mWifiGlobals.isBackgroundScanSupported());
        assertFalse(mWifiGlobals.forceOverlayConfigValue("abc", "false", true));
        assertTrue(mWifiGlobals.isBackgroundScanSupported());
        assertFalse(mWifiGlobals.forceOverlayConfigValue("abc", "reset", true));
        assertTrue(mWifiGlobals.isBackgroundScanSupported());
        assertFalse(mWifiGlobals.forceOverlayConfigValue("abc", "true", true));
        assertTrue(mWifiGlobals.isBackgroundScanSupported());
        assertFalse(mWifiGlobals.forceOverlayConfigValue("config_wifi_background_scan_support",
                "abc", true));
        assertTrue(mWifiGlobals.isBackgroundScanSupported());

        //Disable case
        assertTrue(mWifiGlobals.forceOverlayConfigValue("config_wifi_background_scan_support",
                "false", false));
        assertTrue(mWifiGlobals.isBackgroundScanSupported());
        assertTrue(mWifiGlobals.forceOverlayConfigValue("config_wifi_background_scan_support",
                "true", false));
        assertTrue(mWifiGlobals.isBackgroundScanSupported());

        // Testing for false case
        assertTrue(mWifiGlobals.forceOverlayConfigValue("config_wifi_background_scan_support",
                "false", true));
        assertFalse(mWifiGlobals.isBackgroundScanSupported());
        mResources.setBoolean(R.bool.config_wifi_background_scan_support, false);
        mWifiGlobals = new WifiGlobals(mContext);
        assertFalse(mWifiGlobals.isBackgroundScanSupported());

        //Resetting to True
        assertTrue(mWifiGlobals.forceOverlayConfigValue("config_wifi_background_scan_support",
                "true", true));
        assertTrue(mWifiGlobals.isBackgroundScanSupported());
=======
     * Test that the correct AFC server URLs are returned for a country.
     */
    @Test
    public void testAfcServerUrlByCountry() {
        String afcServerUS1 = "https://example.com/";
        String afcServerUS2 = "https://www.google.com/";
        String afcServerUS3 = "https://www.android.com/";
        mResources.setStringArray(R.array.config_wifiAfcServerUrlsForCountry,
                new String[] {"US," + afcServerUS1 + "," + afcServerUS2 + "," + afcServerUS3});
        mWifiGlobals = new WifiGlobals(mContext);

        List<String> afcServersForUS = mWifiGlobals.getAfcServerUrlsForCountry("US");
        assertEquals(3, afcServersForUS.size());
        assertEquals(afcServerUS1, afcServersForUS.get(0));
        assertEquals(afcServerUS2, afcServersForUS.get(1));
        assertEquals(afcServerUS3, afcServersForUS.get(2));
    }

    /**
     * Verify that null is returned when attempting to access the AFC server URL list of a country
     * where AFC is not available.
     */
    @Test
    public void testAfcServerUrlCountryUnavailable() {
        mResources.setStringArray(R.array.config_wifiAfcServerUrlsForCountry, new String[] {});
        mWifiGlobals = new WifiGlobals(mContext);
        assertNull(mWifiGlobals.getAfcServerUrlsForCountry("US"));
    }

    @Test
    public void testSetWepAllowedWhenWepIsDeprecated() {
        mResources.setBoolean(R.bool.config_wifiWepDeprecated, true);
        mWifiGlobals = new WifiGlobals(mContext);
        assertTrue(mWifiGlobals.isWepDeprecated());
        assertFalse(mWifiGlobals.isWepSupported());

        mWifiGlobals.setWepAllowed(true);
        assertTrue(mWifiGlobals.isWepDeprecated());
        assertTrue(mWifiGlobals.isWepAllowed());

        mWifiGlobals.setWepAllowed(false);
        assertTrue(mWifiGlobals.isWepDeprecated());
        assertFalse(mWifiGlobals.isWepAllowed());
    }

    @Test
    public void testSetWepAllowedWhenWepIsNotDeprecated() {
        assertTrue(mWifiGlobals.isWepSupported());
        // Default is not allow
        assertFalse(mWifiGlobals.isWepAllowed());
        assertTrue(mWifiGlobals.isWepDeprecated());
        mWifiGlobals.setWepAllowed(true);
        assertFalse(mWifiGlobals.isWepDeprecated());
        assertTrue(mWifiGlobals.isWepAllowed());

        mWifiGlobals.setWepAllowed(false);
        assertTrue(mWifiGlobals.isWepDeprecated());
        assertFalse(mWifiGlobals.isWepAllowed());
>>>>>>> 1c8c7fbe
    }
}<|MERGE_RESOLUTION|>--- conflicted
+++ resolved
@@ -230,56 +230,6 @@
     }
 
     /**
-<<<<<<< HEAD
-     * Verify Force Overlay Config Value
-     */
-    @Test
-    public void testForceOverlayConfigValue() throws Exception {
-        mResources.setBoolean(R.bool.config_wifi_background_scan_support, true);
-        mWifiGlobals = new WifiGlobals(mContext);
-        assertFalse(mWifiGlobals.forceOverlayConfigValue(null, null, false));
-        assertTrue(mWifiGlobals.isBackgroundScanSupported());
-        assertFalse(mWifiGlobals.forceOverlayConfigValue("", "", false));
-        assertTrue(mWifiGlobals.isBackgroundScanSupported());
-        assertFalse(mWifiGlobals.forceOverlayConfigValue("abc", "", false));
-        assertTrue(mWifiGlobals.isBackgroundScanSupported());
-        assertFalse(mWifiGlobals.forceOverlayConfigValue(null, null, true));
-        assertTrue(mWifiGlobals.isBackgroundScanSupported());
-        assertFalse(mWifiGlobals.forceOverlayConfigValue("", "", true));
-        assertTrue(mWifiGlobals.isBackgroundScanSupported());
-        assertFalse(mWifiGlobals.forceOverlayConfigValue("abc", "", true));
-        assertTrue(mWifiGlobals.isBackgroundScanSupported());
-        assertFalse(mWifiGlobals.forceOverlayConfigValue("abc", "false", true));
-        assertTrue(mWifiGlobals.isBackgroundScanSupported());
-        assertFalse(mWifiGlobals.forceOverlayConfigValue("abc", "reset", true));
-        assertTrue(mWifiGlobals.isBackgroundScanSupported());
-        assertFalse(mWifiGlobals.forceOverlayConfigValue("abc", "true", true));
-        assertTrue(mWifiGlobals.isBackgroundScanSupported());
-        assertFalse(mWifiGlobals.forceOverlayConfigValue("config_wifi_background_scan_support",
-                "abc", true));
-        assertTrue(mWifiGlobals.isBackgroundScanSupported());
-
-        //Disable case
-        assertTrue(mWifiGlobals.forceOverlayConfigValue("config_wifi_background_scan_support",
-                "false", false));
-        assertTrue(mWifiGlobals.isBackgroundScanSupported());
-        assertTrue(mWifiGlobals.forceOverlayConfigValue("config_wifi_background_scan_support",
-                "true", false));
-        assertTrue(mWifiGlobals.isBackgroundScanSupported());
-
-        // Testing for false case
-        assertTrue(mWifiGlobals.forceOverlayConfigValue("config_wifi_background_scan_support",
-                "false", true));
-        assertFalse(mWifiGlobals.isBackgroundScanSupported());
-        mResources.setBoolean(R.bool.config_wifi_background_scan_support, false);
-        mWifiGlobals = new WifiGlobals(mContext);
-        assertFalse(mWifiGlobals.isBackgroundScanSupported());
-
-        //Resetting to True
-        assertTrue(mWifiGlobals.forceOverlayConfigValue("config_wifi_background_scan_support",
-                "true", true));
-        assertTrue(mWifiGlobals.isBackgroundScanSupported());
-=======
      * Test that the correct AFC server URLs are returned for a country.
      */
     @Test
@@ -338,6 +288,56 @@
         mWifiGlobals.setWepAllowed(false);
         assertTrue(mWifiGlobals.isWepDeprecated());
         assertFalse(mWifiGlobals.isWepAllowed());
->>>>>>> 1c8c7fbe
+    }
+
+    /**
+     * Verify Force Overlay Config Value
+     */
+    @Test
+    public void testForceOverlayConfigValue() throws Exception {
+        mResources.setBoolean(R.bool.config_wifi_background_scan_support, true);
+        mWifiGlobals = new WifiGlobals(mContext);
+        assertFalse(mWifiGlobals.forceOverlayConfigValue(null, null, false));
+        assertTrue(mWifiGlobals.isBackgroundScanSupported());
+        assertFalse(mWifiGlobals.forceOverlayConfigValue("", "", false));
+        assertTrue(mWifiGlobals.isBackgroundScanSupported());
+        assertFalse(mWifiGlobals.forceOverlayConfigValue("abc", "", false));
+        assertTrue(mWifiGlobals.isBackgroundScanSupported());
+        assertFalse(mWifiGlobals.forceOverlayConfigValue(null, null, true));
+        assertTrue(mWifiGlobals.isBackgroundScanSupported());
+        assertFalse(mWifiGlobals.forceOverlayConfigValue("", "", true));
+        assertTrue(mWifiGlobals.isBackgroundScanSupported());
+        assertFalse(mWifiGlobals.forceOverlayConfigValue("abc", "", true));
+        assertTrue(mWifiGlobals.isBackgroundScanSupported());
+        assertFalse(mWifiGlobals.forceOverlayConfigValue("abc", "false", true));
+        assertTrue(mWifiGlobals.isBackgroundScanSupported());
+        assertFalse(mWifiGlobals.forceOverlayConfigValue("abc", "reset", true));
+        assertTrue(mWifiGlobals.isBackgroundScanSupported());
+        assertFalse(mWifiGlobals.forceOverlayConfigValue("abc", "true", true));
+        assertTrue(mWifiGlobals.isBackgroundScanSupported());
+        assertFalse(mWifiGlobals.forceOverlayConfigValue("config_wifi_background_scan_support",
+                "abc", true));
+        assertTrue(mWifiGlobals.isBackgroundScanSupported());
+
+        //Disable case
+        assertTrue(mWifiGlobals.forceOverlayConfigValue("config_wifi_background_scan_support",
+                "false", false));
+        assertTrue(mWifiGlobals.isBackgroundScanSupported());
+        assertTrue(mWifiGlobals.forceOverlayConfigValue("config_wifi_background_scan_support",
+                "true", false));
+        assertTrue(mWifiGlobals.isBackgroundScanSupported());
+
+        // Testing for false case
+        assertTrue(mWifiGlobals.forceOverlayConfigValue("config_wifi_background_scan_support",
+                "false", true));
+        assertFalse(mWifiGlobals.isBackgroundScanSupported());
+        mResources.setBoolean(R.bool.config_wifi_background_scan_support, false);
+        mWifiGlobals = new WifiGlobals(mContext);
+        assertFalse(mWifiGlobals.isBackgroundScanSupported());
+
+        //Resetting to True
+        assertTrue(mWifiGlobals.forceOverlayConfigValue("config_wifi_background_scan_support",
+                "true", true));
+        assertTrue(mWifiGlobals.isBackgroundScanSupported());
     }
 }