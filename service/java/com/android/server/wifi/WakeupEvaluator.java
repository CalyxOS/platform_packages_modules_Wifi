/*
 * Copyright 2017 The Android Open Source Project
 *
 * Licensed under the Apache License, Version 2.0 (the "License");
 * you may not use this file except in compliance with the License.
 * You may obtain a copy of the License at
 *
 *      http://www.apache.org/licenses/LICENSE-2.0
 *
 * Unless required by applicable law or agreed to in writing, software
 * distributed under the License is distributed on an "AS IS" BASIS,
 * WITHOUT WARRANTIES OR CONDITIONS OF ANY KIND, either express or implied.
 * See the License for the specific language governing permissions and
 * limitations under the License.
 */

package com.android.server.wifi;

import android.content.Context;
import android.net.wifi.ScanResult;

import com.android.internal.annotations.VisibleForTesting;

import java.util.Collection;

/**
 * Evaluates ScanResults for Wifi Wake.
 */
public class WakeupEvaluator {

    private final int mThresholdMinimumRssi24;
    private final int mThresholdMinimumRssi5;

    /**
     * Constructs a {@link WakeupEvaluator} using the given context.
     */
    public static WakeupEvaluator fromContext(Context context) {
<<<<<<< HEAD
        ScoringParams scoringParams = new ScoringParams(context);
=======
        ScoringParams scoringParams = new ScoringParams(context); // TODO(b/74793980) - replumb
>>>>>>> ecf46f18
        return new WakeupEvaluator(scoringParams.getEntryRssi(ScoringParams.BAND2),
                                   scoringParams.getEntryRssi(ScoringParams.BAND5));
    }

    @VisibleForTesting
    WakeupEvaluator(int minimumRssi24, int minimumRssi5) {
        mThresholdMinimumRssi24 = minimumRssi24;
        mThresholdMinimumRssi5 = minimumRssi5;
    }

    /**
     * Searches ScanResults to find a connectable network.
     *
     * <p>This method searches the given ScanResults for one that is present in the given
     * ScanResultMatchInfos and has a sufficiently high RSSI. If there is no such ScanResult, it
     * returns null. If there are multiple, it returns the one with the highest RSSI.
     *
     * @param scanResults ScanResults to search
     * @param savedNetworks Network list to compare against
     * @return The {@link ScanResult} representing an in-range connectable network, or {@code null}
     *         signifying there is no viable network
     */
    public ScanResult findViableNetwork(Collection<ScanResult> scanResults,
                                        Collection<ScanResultMatchInfo> savedNetworks) {
        ScanResult selectedScanResult = null;

        for (ScanResult scanResult : scanResults) {
            if (isBelowThreshold(scanResult)) {
                continue;
            }
            if (savedNetworks.contains(ScanResultMatchInfo.fromScanResult(scanResult))) {
                if (selectedScanResult == null || selectedScanResult.level < scanResult.level) {
                    selectedScanResult = scanResult;
                }
            }
        }

        return selectedScanResult;
    }

    /**
     * Returns whether the given ScanResult's signal strength is below the selection threshold.
     */
    public boolean isBelowThreshold(ScanResult scanResult) {
        return ((scanResult.is24GHz() && scanResult.level < mThresholdMinimumRssi24)
                || (scanResult.is5GHz() && scanResult.level < mThresholdMinimumRssi5));
    }
}<|MERGE_RESOLUTION|>--- conflicted
+++ resolved
@@ -35,11 +35,7 @@
      * Constructs a {@link WakeupEvaluator} using the given context.
      */
     public static WakeupEvaluator fromContext(Context context) {
-<<<<<<< HEAD
-        ScoringParams scoringParams = new ScoringParams(context);
-=======
         ScoringParams scoringParams = new ScoringParams(context); // TODO(b/74793980) - replumb
->>>>>>> ecf46f18
         return new WakeupEvaluator(scoringParams.getEntryRssi(ScoringParams.BAND2),
                                    scoringParams.getEntryRssi(ScoringParams.BAND5));
     }
