--- conflicted
+++ resolved
@@ -3470,14 +3470,11 @@
             if (mWifiGlobals.flushAnqpCacheOnWifiToggleOffEvent()) {
                 mPasspointManager.clearAnqpRequestsAndFlushCache();
             }
-<<<<<<< HEAD
+            if (mEnablePnoScanAfterWifiToggle) {
+                mPnoScanEnabledByFramework = true;
+            }
             saveMiracastMode(WifiP2pManager.MIRACAST_DISABLED);
             saveP2pGroupStarted(false);
-=======
-            if (mEnablePnoScanAfterWifiToggle) {
-                mPnoScanEnabledByFramework = true;
-            }
->>>>>>> 48414f33
         }
 
         mWifiEnabled = enable;
