--- conflicted
+++ resolved
@@ -247,12 +247,9 @@
     private static final String DELETED_CRC32_KEY = "DELETED_CRC32";
     private static final String DELETED_EPHEMERAL_KEY = "DELETED_EPHEMERAL";
     private static final String JOIN_ATTEMPT_BOOST_KEY = "JOIN_ATTEMPT_BOOST";
-<<<<<<< HEAD
     private static final String CREATOR_NAME_KEY = "CREATOR_NAME";
     private static final String UPDATE_NAME_KEY = "UPDATE_NAME";
     private static final String USER_APPROVED_KEY = "USER_APPROVED";
-=======
->>>>>>> 034205ec
     private static final String CREATION_TIME_KEY = "CREATION_TIME";
     private static final String UPDATE_TIME_KEY = "UPDATE_TIME";
 
@@ -679,18 +676,11 @@
             enableSsidWhitelist.set(false);
         }
 
-<<<<<<< HEAD
-        Chronograph chronograph = new Chronograph();
-        /* chronograph.start(); */
-        mMOManager = new MOManager(new File(PPS_FILE));
-        mAnqpCache = new AnqpCache(chronograph);
-=======
         boolean hs2on = mContext.getResources().getBoolean(R.bool.config_wifi_hotspot2_enabled);
         Log.d(Utils.hs2LogTag(getClass()), "Passpoint is " + (hs2on ? "enabled" : "disabled"));
 
         mMOManager = new MOManager(new File(PPS_FILE), hs2on);
         mAnqpCache = new AnqpCache();
->>>>>>> 034205ec
         mSupplicantBridge = new SupplicantBridge(mWifiNative, this);
         mScanDetailCaches = new HashMap<>();
 
