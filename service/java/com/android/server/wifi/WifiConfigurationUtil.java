--- conflicted
+++ resolved
@@ -16,10 +16,7 @@
 
 package com.android.server.wifi;
 
-<<<<<<< HEAD
-=======
 import static android.net.wifi.WifiConfiguration.INVALID_NETWORK_ID;
->>>>>>> ef5123de
 import static android.net.wifi.WifiConfiguration.SECURITY_TYPE_EAP;
 import static android.net.wifi.WifiConfiguration.SECURITY_TYPE_EAP_WPA3_ENTERPRISE;
 import static android.net.wifi.WifiManager.ALL_ZEROS_MAC_ADDRESS;
@@ -1069,12 +1066,9 @@
                 if (shouldOmitAutoUpgradeParams(params)) continue;
                 WifiConfiguration legacyConfig = new WifiConfiguration(config);
                 legacyConfig.setSecurityParams(params);
-<<<<<<< HEAD
-=======
                 legacyConfig.networkId = addSecurityTypeToNetworkId(
                         legacyConfig.networkId,
                         params.getSecurityType());
->>>>>>> ef5123de
                 int securityType = params.getSecurityType();
                 if (securityType == SECURITY_TYPE_EAP) {
                     wpa2EnterpriseAdded = true;
